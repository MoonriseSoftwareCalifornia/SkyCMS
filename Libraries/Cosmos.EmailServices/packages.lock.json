{
  "version": 1,
  "dependencies": {
    "net8.0": {
      "Azure.Communication.Email": {
        "type": "Direct",
        "requested": "[1.0.1, )",
        "resolved": "1.0.1",
        "contentHash": "dzbU2uBV12kgeF7c6gXoSOSJx21axQ7t9vPmzoR9k4+QHVO4CIqR3FjMXLmEDi27SCo5jovA8PWbY7GwDupZ3w==",
        "dependencies": {
          "Azure.Core": "1.34.0"
        }
      },
      "Azure.Identity": {
        "type": "Direct",
        "requested": "[1.13.1, )",
        "resolved": "1.13.1",
        "contentHash": "4eeK9XztjTmvA4WN+qAvlUCSxSv45+LqTMeC8XT2giGGZHKthTMU2IuXcHjAOf5VLH3wE3Bo6EwhIcJxVB8RmQ==",
        "dependencies": {
          "Azure.Core": "1.44.1",
          "Microsoft.Identity.Client": "4.66.1",
          "Microsoft.Identity.Client.Extensions.Msal": "4.66.1",
          "System.Memory": "4.5.5",
          "System.Text.Json": "6.0.10",
          "System.Threading.Tasks.Extensions": "4.5.4"
        }
      },
      "HtmlAgilityPack": {
        "type": "Direct",
        "requested": "[1.11.71, )",
        "resolved": "1.11.71",
        "contentHash": "HlEThQBnob4/29DIiyrPSYlGXXSZUtOH7571PRev+yu8FW8n5pdxqHyun+PMm17cp3ovCrxFhXedC+1HUSdRMA=="
      },
      "Microsoft.AspNetCore.Identity.UI": {
        "type": "Direct",
        "requested": "[8.0.10, )",
        "resolved": "8.0.10",
        "contentHash": "+KvPMIQa2IvtdSgiV/4FzvlNj4kYN+e/A6yrwmeQHQMeHTCpw+l9B6lvmDaE7pQzgnYTxzcst5LtaDtLX8AqFQ==",
        "dependencies": {
          "Microsoft.Extensions.FileProviders.Embedded": "8.0.10",
          "Microsoft.Extensions.Identity.Stores": "8.0.10"
        }
      },
      "SendGrid": {
        "type": "Direct",
        "requested": "[9.29.3, )",
        "resolved": "9.29.3",
        "contentHash": "nb/zHePecN9U4/Bmct+O+lpgK994JklbCCNMIgGPOone/DngjQoMCHeTvkl+m0Nglvm0dqMEshmvB4fO8eF3dA==",
        "dependencies": {
          "Newtonsoft.Json": "13.0.1",
          "starkbank-ecdsa": "[1.3.3, 2.0.0)"
        }
      },
      "StyleCop.Analyzers": {
        "type": "Direct",
        "requested": "[1.1.118, )",
        "resolved": "1.1.118",
        "contentHash": "Onx6ovGSqXSK07n/0eM3ZusiNdB6cIlJdabQhWGgJp3Vooy9AaLS/tigeybOJAobqbtggTamoWndz72JscZBvw=="
      },
      "System.Configuration.ConfigurationManager": {
        "type": "Direct",
        "requested": "[8.0.1, )",
        "resolved": "8.0.1",
        "contentHash": "gPYFPDyohW2gXNhdQRSjtmeS6FymL2crg4Sral1wtvEJ7DUqFCDWDVbbLobASbzxfic8U1hQEdC7hmg9LHncMw==",
        "dependencies": {
          "System.Diagnostics.EventLog": "8.0.1",
          "System.Security.Cryptography.ProtectedData": "8.0.0"
        }
      },
      "AspNetCore.Identity.CosmosDb": {
        "type": "Transitive",
        "resolved": "8.0.7",
        "contentHash": "+R8uxMVPsKPGCWKT0sjFPTCMUo5mcStaOr5lQ5OTvCDUmlU00hAh5Ll/nK9XAIDEnHy5qDQ4wSPWGtYhcWqmxg==",
        "dependencies": {
          "Duende.IdentityServer.EntityFramework.Storage": "7.0.6",
          "Microsoft.AspNetCore.Identity.EntityFrameworkCore": "8.0.8",
          "Microsoft.AspNetCore.Identity.UI": "8.0.8",
          "Microsoft.EntityFrameworkCore.Cosmos": "8.0.8",
          "Newtonsoft.Json": "13.0.3"
        }
      },
      "Azure.Core": {
        "type": "Transitive",
        "resolved": "1.44.1",
        "contentHash": "YyznXLQZCregzHvioip07/BkzjuWNXogJEVz9T5W6TwjNr17ax41YGzYMptlo2G10oLCuVPoyva62y0SIRDixg==",
        "dependencies": {
          "Microsoft.Bcl.AsyncInterfaces": "6.0.0",
          "System.ClientModel": "1.1.0",
          "System.Diagnostics.DiagnosticSource": "6.0.1",
          "System.Memory.Data": "6.0.0",
          "System.Numerics.Vectors": "4.5.0",
          "System.Text.Encodings.Web": "6.0.0",
          "System.Text.Json": "6.0.10",
          "System.Threading.Tasks.Extensions": "4.5.4"
        }
      },
      "Azure.Extensions.AspNetCore.Configuration.Secrets": {
        "type": "Transitive",
        "resolved": "1.3.2",
        "contentHash": "uMIU++B4XV4lW8+59rKi2Qph6tj2V7tHyLcwVR7OQRmA8cX0VVFhj2DyMahhoF9j4Jk99WA08Nsznd5RwC5Zfw==",
        "dependencies": {
          "Azure.Core": "1.42.0",
          "Azure.Security.KeyVault.Secrets": "4.6.0",
          "Microsoft.Extensions.Configuration": "2.1.0"
        }
      },
      "Azure.Security.KeyVault.Secrets": {
        "type": "Transitive",
        "resolved": "4.6.0",
        "contentHash": "vwPceoznuT6glvirZcXlaCQrh1uzTSxpZUi2hRFNumHiS3hVyqIXI5fgWiLtlBzwqPJMTr0flUoSvGKjXXQlfg==",
        "dependencies": {
          "Azure.Core": "1.37.0",
          "System.Memory": "4.5.4",
          "System.Text.Json": "4.7.2",
          "System.Threading.Tasks.Extensions": "4.5.4"
        }
      },
      "Azure.Storage.Blobs": {
        "type": "Transitive",
        "resolved": "12.23.0",
        "contentHash": "wokJ5KX/iViQQ32xyCu69+Ter0aR4B9QQ+oR9NCpc/WPIanxnDErrmFfdmE7K8ZdccjHkvE/wEnqJxaF1+5wFg==",
        "dependencies": {
          "Azure.Storage.Common": "12.22.0",
          "System.Text.Json": "6.0.10"
        }
      },
      "Azure.Storage.Common": {
        "type": "Transitive",
        "resolved": "12.22.0",
        "contentHash": "0Vm30bRpQ0fcswB0xQMhKAOSXnRygnF2f/029uPaIDLaj1/yfX4jmU0fFjJe9ojGEj/vlAmsApCEOyL9if6zHg==",
        "dependencies": {
          "Azure.Core": "1.44.1",
          "System.IO.Hashing": "6.0.0"
        }
      },
      "Azure.Storage.Files.Shares": {
        "type": "Transitive",
        "resolved": "12.21.0",
        "contentHash": "eaQDdDcAtje+IuDhl9Wjz8oRjIbWFJ9Ld7qs6ApKluQfTe7HP8edEo7DkkqwLHSNrZv+TDJW6N2bswxP3Ty1zg==",
        "dependencies": {
          "Azure.Storage.Common": "12.22.0",
          "System.Text.Json": "6.0.10"
        }
      },
      "Duende.IdentityServer.EntityFramework.Storage": {
        "type": "Transitive",
        "resolved": "7.0.6",
        "contentHash": "YzzqnlpuRPPN6EyrhoDW7/gYD4v5A21vQNcvrc7iNXfOl3NjE3B0izVeZplkQbu/bo0vezKs5/QENRKnstJtVw==",
        "dependencies": {
          "Duende.IdentityServer.Storage": "7.0.6",
          "Microsoft.EntityFrameworkCore.Relational": "8.0.0"
        }
      },
      "Duende.IdentityServer.Storage": {
        "type": "Transitive",
        "resolved": "7.0.6",
        "contentHash": "HCPsIxH+o8p9+wHezriASLoOo0sK3L1krV9s1NECBl8cQPH2UOEV2cpW84+Fougb1Os9P946FhrIn+7S2tJ5rg==",
        "dependencies": {
          "IdentityModel": "6.2.0",
          "Microsoft.AspNetCore.DataProtection.Abstractions": "8.0.3"
        }
      },
      "IdentityModel": {
        "type": "Transitive",
        "resolved": "6.2.0",
        "contentHash": "4AXZ6Tp+DNwrSSeBziiX/231i8ZpD77A9nEMyc68gLSCWG0kgWsIBeFquYcBebiIPkfB7GEXzCYuuLeR1QZJIQ=="
      },
      "MailChimp.Net.V3": {
        "type": "Transitive",
        "resolved": "5.5.0",
        "contentHash": "YqqrqS/ZIXtHKJ+25qrCKxBjvtFJISOpWTKIPOS2iKzrhoW7NeIMRz3OMW1jHpNIJ+fbQhmI7tRY7Aoc9Xjg8w==",
        "dependencies": {
          "Microsoft.Extensions.Configuration": "3.1.8",
          "Microsoft.Extensions.DependencyInjection": "3.1.8",
          "Microsoft.Extensions.Http": "3.1.8",
          "Microsoft.Extensions.Options": "3.1.8",
          "Newtonsoft.Json": "13.0.3"
        }
      },
      "Microsoft.AspNetCore.Cryptography.Internal": {
        "type": "Transitive",
        "resolved": "8.0.10",
        "contentHash": "MT/jvNoiXUB82drzqtqZqyAfxQH2b0kpEyjjMYrSLmqgAvBkMEKJelbqHazEo5Lxtq43uquPgeBtTuSrVog5lQ=="
      },
      "Microsoft.AspNetCore.Cryptography.KeyDerivation": {
        "type": "Transitive",
        "resolved": "8.0.10",
        "contentHash": "4jd0g3k2R1L1bhhpVmJOp7rAs76V9XLVuhl8J3sTAcl2dKMS78PsKG1HX75U73WEEwrsM4Bui2/N1/Blwgt5iw==",
        "dependencies": {
          "Microsoft.AspNetCore.Cryptography.Internal": "8.0.10"
        }
      },
      "Microsoft.AspNetCore.DataProtection": {
        "type": "Transitive",
        "resolved": "8.0.10",
        "contentHash": "6UtyAG/78Re6TUb5PXZAqoy+2ZSwEToN3jAP3KcX6pB9NbDXSJX9SnGsAOkqDLLsu3I/AoXqaiVQtBEDtq8Iww==",
        "dependencies": {
          "Microsoft.AspNetCore.Cryptography.Internal": "8.0.10",
          "Microsoft.AspNetCore.DataProtection.Abstractions": "8.0.10",
          "Microsoft.Extensions.DependencyInjection.Abstractions": "8.0.2",
          "Microsoft.Extensions.Hosting.Abstractions": "8.0.1",
          "Microsoft.Extensions.Logging.Abstractions": "8.0.2",
          "Microsoft.Extensions.Options": "8.0.2",
          "System.Security.Cryptography.Xml": "8.0.2"
        }
      },
      "Microsoft.AspNetCore.DataProtection.Abstractions": {
        "type": "Transitive",
        "resolved": "8.0.10",
        "contentHash": "tDA68PYc0M/gyijcERsC3E1anqRpOmmmWJqpHmbbmrv6h/IjelnwzKaQwXdeJ36sEyB7dRuteC+j3fKyl/J/7A=="
      },
      "Microsoft.AspNetCore.DataProtection.EntityFrameworkCore": {
        "type": "Transitive",
        "resolved": "8.0.10",
        "contentHash": "y52y8/PA1O9K1hGfGFrmXVdm+F9OudIGvRIWz4hRAZaY9JsFBB6OICYPHYLyl1QcETi3VGml5Gu1KmtUWMtTQA==",
        "dependencies": {
          "Microsoft.AspNetCore.DataProtection": "8.0.10",
          "Microsoft.EntityFrameworkCore": "8.0.10"
        }
      },
      "Microsoft.AspNetCore.Identity.EntityFrameworkCore": {
        "type": "Transitive",
        "resolved": "8.0.10",
        "contentHash": "vMeY9F3Sq+AiZlquf84rwHOAQBS8nb8kd1RcuoXKPBhHNGBxMLYnr8/e/FCwu7kb14hH/rqWoEuyO4WXpAO6Rw==",
        "dependencies": {
          "Microsoft.EntityFrameworkCore.Relational": "8.0.10",
          "Microsoft.Extensions.Identity.Stores": "8.0.10"
        }
      },
      "Microsoft.Azure.Cosmos": {
        "type": "Transitive",
        "resolved": "3.35.4",
        "contentHash": "oDwaE4TlQHec3R8CH5xLgvci5Fpj4q/W1kSPu3gm2Q49cJXXyEQqGp/j3dgM7O/fwrm9u5ZgvYtkpor2f4i2wQ==",
        "dependencies": {
          "Azure.Core": "1.19.0",
          "Microsoft.Bcl.AsyncInterfaces": "1.0.0",
          "Microsoft.Bcl.HashCode": "1.1.0",
          "Newtonsoft.Json": "10.0.2",
          "System.Buffers": "4.5.1",
          "System.Collections.Immutable": "1.7.0",
          "System.Configuration.ConfigurationManager": "6.0.0",
          "System.Memory": "4.5.4",
          "System.Numerics.Vectors": "4.5.0",
          "System.Runtime.CompilerServices.Unsafe": "4.6.0",
          "System.Threading.Tasks.Extensions": "4.5.4",
          "System.ValueTuple": "4.5.0"
        }
      },
      "Microsoft.Bcl.AsyncInterfaces": {
        "type": "Transitive",
        "resolved": "6.0.0",
        "contentHash": "UcSjPsst+DfAdJGVDsu346FX0ci0ah+lw3WRtn18NUwEqRt70HaOQ7lI72vy3+1LxtqI3T5GWwV39rQSrCzAeg=="
      },
      "Microsoft.Bcl.HashCode": {
        "type": "Transitive",
        "resolved": "1.1.0",
        "contentHash": "J2G1k+u5unBV+aYcwxo94ip16Rkp65pgWFb0R6zwJipzWNMgvqlWeuI7/+R+e8bob66LnSG+llLJ+z8wI94cHg=="
      },
      "Microsoft.CSharp": {
        "type": "Transitive",
        "resolved": "4.5.0",
        "contentHash": "kaj6Wb4qoMuH3HySFJhxwQfe8R/sJsNJnANrvv8WdFPMoNbKY5htfNscv+LHCu5ipz+49m2e+WQXpLXr9XYemQ=="
      },
      "Microsoft.Data.SqlClient": {
        "type": "Transitive",
        "resolved": "5.1.5",
        "contentHash": "6kvhQjY5uBCdBccezFD2smfnpQjQ33cZtUZVrNvxlwoBu6uopM5INH6uSgLI7JRLtlQ3bMPwnhMq4kchsXeZ5w==",
        "dependencies": {
          "Azure.Identity": "1.10.3",
          "Microsoft.Data.SqlClient.SNI.runtime": "5.1.1",
          "Microsoft.Identity.Client": "4.56.0",
          "Microsoft.IdentityModel.JsonWebTokens": "6.35.0",
          "Microsoft.IdentityModel.Protocols.OpenIdConnect": "6.35.0",
          "Microsoft.SqlServer.Server": "1.0.0",
          "System.Configuration.ConfigurationManager": "6.0.1",
          "System.Diagnostics.DiagnosticSource": "6.0.1",
          "System.Runtime.Caching": "6.0.0",
          "System.Security.Cryptography.Cng": "5.0.0",
          "System.Security.Principal.Windows": "5.0.0",
          "System.Text.Encoding.CodePages": "6.0.0",
          "System.Text.Encodings.Web": "6.0.0"
        }
      },
      "Microsoft.Data.SqlClient.SNI.runtime": {
        "type": "Transitive",
        "resolved": "5.1.1",
        "contentHash": "wNGM5ZTQCa2blc9ikXQouybGiyMd6IHPVJvAlBEPtr6JepZEOYeDxGyprYvFVeOxlCXs7avridZQ0nYkHzQWCQ=="
      },
      "Microsoft.EntityFrameworkCore": {
        "type": "Transitive",
        "resolved": "8.0.10",
        "contentHash": "PPkQdIqfR1nU3n6YgGGDk8G+eaYbaAKM1AzIQtlPNTKf10Osg3N9T+iK9AlnSA/ujsK00flPpFHVfJrbuBFS1A==",
        "dependencies": {
          "Microsoft.EntityFrameworkCore.Abstractions": "8.0.10",
          "Microsoft.EntityFrameworkCore.Analyzers": "8.0.10",
          "Microsoft.Extensions.Caching.Memory": "8.0.1",
          "Microsoft.Extensions.Logging": "8.0.1"
        }
      },
      "Microsoft.EntityFrameworkCore.Abstractions": {
        "type": "Transitive",
        "resolved": "8.0.10",
        "contentHash": "FV0QlcX9INY4kAD2o72uPtyOh0nZut2jB11Jf9mNYBtHay8gDLe+x4AbXFwuQg+eSvofjT7naV82e827zGfyMg=="
      },
      "Microsoft.EntityFrameworkCore.Analyzers": {
        "type": "Transitive",
        "resolved": "8.0.10",
        "contentHash": "51KkPIc0EMv/gVXhPIUi6cwJE9Mvh+PLr4Lap4naLcsoGZ0lF2SvOPgUUprwRV3MnN7nyD1XPhT5RJ/p+xFAXw=="
      },
      "Microsoft.EntityFrameworkCore.Cosmos": {
        "type": "Transitive",
        "resolved": "8.0.8",
        "contentHash": "Z8JO42lHzc+xmoSOFi1d9nKTJNrHSII4cmZakmRq1jse+2eEhESe7l5xh7F0lOLoquxqMwhUiHnarC0h/0QVjg==",
        "dependencies": {
          "Microsoft.Azure.Cosmos": "3.35.4",
          "Microsoft.EntityFrameworkCore": "8.0.8"
        }
      },
      "Microsoft.EntityFrameworkCore.Relational": {
        "type": "Transitive",
        "resolved": "8.0.10",
        "contentHash": "OefBEE47kGKPRPV3OT+FAW6o5BFgLk2D9EoeWVy7NbOepzUneayLQxbVE098FfedTyMwxvZQoDD9LrvZc3MadA==",
        "dependencies": {
          "Microsoft.EntityFrameworkCore": "8.0.10",
          "Microsoft.Extensions.Configuration.Abstractions": "8.0.0"
        }
      },
      "Microsoft.EntityFrameworkCore.SqlServer": {
        "type": "Transitive",
        "resolved": "8.0.10",
        "contentHash": "DvhBEk44UjWMebFKwIFDIdEsG8gzbgflWIZljDCpIkZVpId+PKs0ufzJxnTQ94InPO+pS7+wE45cRsPRt9B0Iw==",
        "dependencies": {
          "Microsoft.Data.SqlClient": "5.1.5",
          "Microsoft.EntityFrameworkCore.Relational": "8.0.10"
        }
      },
      "Microsoft.Extensions.Caching.Abstractions": {
        "type": "Transitive",
        "resolved": "8.0.0",
        "contentHash": "3KuSxeHoNYdxVYfg2IRZCThcrlJ1XJqIXkAWikCsbm5C/bCjv7G0WoKDyuR98Q+T607QT2Zl5GsbGRkENcV2yQ==",
        "dependencies": {
          "Microsoft.Extensions.Primitives": "8.0.0"
        }
      },
      "Microsoft.Extensions.Caching.Memory": {
        "type": "Transitive",
        "resolved": "8.0.1",
        "contentHash": "HFDnhYLccngrzyGgHkjEDU5FMLn4MpOsr5ElgsBMC4yx6lJh4jeWO7fHS8+TXPq+dgxCmUa/Trl8svObmwW4QA==",
        "dependencies": {
          "Microsoft.Extensions.Caching.Abstractions": "8.0.0",
          "Microsoft.Extensions.DependencyInjection.Abstractions": "8.0.2",
          "Microsoft.Extensions.Logging.Abstractions": "8.0.2",
          "Microsoft.Extensions.Options": "8.0.2",
          "Microsoft.Extensions.Primitives": "8.0.0"
        }
      },
      "Microsoft.Extensions.Configuration": {
        "type": "Transitive",
        "resolved": "3.1.8",
        "contentHash": "xWvtu/ra8xDOy62ZXzQj1ElmmH3GpZBSKvw4LbfNXKCy+PaziS5Uh0gQ47D4H4w3u+PJfhNWCCGCp9ORNEzkRw==",
        "dependencies": {
          "Microsoft.Extensions.Configuration.Abstractions": "3.1.8"
        }
      },
      "Microsoft.Extensions.Configuration.Abstractions": {
        "type": "Transitive",
        "resolved": "8.0.0",
        "contentHash": "3lE/iLSutpgX1CC0NOW70FJoGARRHbyKmG7dc0klnUZ9Dd9hS6N/POPWhKhMLCEuNN5nXEY5agmlFtH562vqhQ==",
        "dependencies": {
          "Microsoft.Extensions.Primitives": "8.0.0"
        }
      },
      "Microsoft.Extensions.DependencyInjection": {
        "type": "Transitive",
        "resolved": "8.0.1",
        "contentHash": "BmANAnR5Xd4Oqw7yQ75xOAYODybZQRzdeNucg7kS5wWKd2PNnMdYtJ2Vciy0QLylRmv42DGl5+AFL9izA6F1Rw==",
        "dependencies": {
          "Microsoft.Extensions.DependencyInjection.Abstractions": "8.0.2"
        }
      },
      "Microsoft.Extensions.DependencyInjection.Abstractions": {
        "type": "Transitive",
        "resolved": "8.0.2",
        "contentHash": "3iE7UF7MQkCv1cxzCahz+Y/guQbTqieyxyaWKhrRO91itI9cOKO76OHeQDahqG4MmW5umr3CcCvGmK92lWNlbg=="
      },
      "Microsoft.Extensions.Diagnostics.Abstractions": {
        "type": "Transitive",
        "resolved": "8.0.1",
        "contentHash": "elH2vmwNmsXuKmUeMQ4YW9ldXiF+gSGDgg1vORksob5POnpaI6caj1Hu8zaYbEuibhqCoWg0YRWDazBY3zjBfg==",
        "dependencies": {
          "Microsoft.Extensions.DependencyInjection.Abstractions": "8.0.2",
          "Microsoft.Extensions.Options": "8.0.2"
        }
      },
      "Microsoft.Extensions.FileProviders.Abstractions": {
        "type": "Transitive",
        "resolved": "8.0.0",
        "contentHash": "ZbaMlhJlpisjuWbvXr4LdAst/1XxH3vZ6A0BsgTphZ2L4PGuxRLz7Jr/S7mkAAnOn78Vu0fKhEgNF5JO3zfjqQ==",
        "dependencies": {
          "Microsoft.Extensions.Primitives": "8.0.0"
        }
      },
      "Microsoft.Extensions.FileProviders.Embedded": {
        "type": "Transitive",
        "resolved": "8.0.10",
        "contentHash": "N/Ow71LLKXbC4fOFoAG7QNyyhgRypd8in8lc92xInZyyNFlBTgGR3R1BV91Wr5+1/l9+Qvo+2Ee2cAth43OP/Q==",
        "dependencies": {
          "Microsoft.Extensions.FileProviders.Abstractions": "8.0.0"
        }
      },
      "Microsoft.Extensions.Hosting.Abstractions": {
        "type": "Transitive",
        "resolved": "8.0.1",
        "contentHash": "nHwq9aPBdBPYXPti6wYEEfgXddfBrYC+CQLn+qISiwQq5tpfaqDZSKOJNxoe9rfQxGf1c+2wC/qWFe1QYJPYqw==",
        "dependencies": {
          "Microsoft.Extensions.Configuration.Abstractions": "8.0.0",
          "Microsoft.Extensions.DependencyInjection.Abstractions": "8.0.2",
          "Microsoft.Extensions.Diagnostics.Abstractions": "8.0.1",
          "Microsoft.Extensions.FileProviders.Abstractions": "8.0.0",
          "Microsoft.Extensions.Logging.Abstractions": "8.0.2"
        }
      },
      "Microsoft.Extensions.Http": {
        "type": "Transitive",
        "resolved": "3.1.8",
        "contentHash": "GRkzBs2wJG6jTGqRrT8l/Sqk4MiO0yQltiekDNw/X7L2l5/gKSud/6Vcjb9b5SPtgn6lxcn8qCmfDtk2kP/cOw==",
        "dependencies": {
          "Microsoft.Extensions.DependencyInjection.Abstractions": "3.1.8",
          "Microsoft.Extensions.Logging": "3.1.8",
          "Microsoft.Extensions.Options": "3.1.8"
        }
      },
      "Microsoft.Extensions.Identity.Core": {
        "type": "Transitive",
        "resolved": "8.0.10",
        "contentHash": "tS0lNRccAxuAeIVxLBDdklSOL2vAzVUcYqY0njsRbJpNYrXNIKVeQGmhPJgBU0Vrq+iu0LLJ4KLCqGxsOIWpyw==",
        "dependencies": {
          "Microsoft.AspNetCore.Cryptography.KeyDerivation": "8.0.10",
          "Microsoft.Extensions.Logging": "8.0.1",
          "Microsoft.Extensions.Options": "8.0.2"
        }
      },
      "Microsoft.Extensions.Identity.Stores": {
        "type": "Transitive",
        "resolved": "8.0.10",
        "contentHash": "Mwxhj2pLwFcT8BOJ4g7y/WQyQSmZNOalIHmyISFlWykPEKgaQXOlddOCOftSIUqh4IZEYDsVXjeecjl9RLC8Lw==",
        "dependencies": {
          "Microsoft.Extensions.Caching.Abstractions": "8.0.0",
          "Microsoft.Extensions.Identity.Core": "8.0.10",
          "Microsoft.Extensions.Logging": "8.0.1"
        }
      },
      "Microsoft.Extensions.Logging": {
        "type": "Transitive",
        "resolved": "8.0.1",
        "contentHash": "4x+pzsQEbqxhNf1QYRr5TDkLP9UsLT3A6MdRKDDEgrW7h1ljiEPgTNhKYUhNCCAaVpQECVQ+onA91PTPnIp6Lw==",
        "dependencies": {
          "Microsoft.Extensions.DependencyInjection": "8.0.1",
          "Microsoft.Extensions.Logging.Abstractions": "8.0.2",
          "Microsoft.Extensions.Options": "8.0.2"
        }
      },
      "Microsoft.Extensions.Logging.Abstractions": {
        "type": "Transitive",
        "resolved": "8.0.2",
        "contentHash": "nroMDjS7hNBPtkZqVBbSiQaQjWRDxITI8Y7XnDs97rqG3EbzVTNLZQf7bIeUJcaHOV8bca47s1Uxq94+2oGdxA==",
        "dependencies": {
          "Microsoft.Extensions.DependencyInjection.Abstractions": "8.0.2"
        }
      },
      "Microsoft.Extensions.Options": {
        "type": "Transitive",
        "resolved": "8.0.2",
        "contentHash": "dWGKvhFybsaZpGmzkGCbNNwBD1rVlWzrZKANLW/CcbFJpCEceMCGzT7zZwHOGBCbwM0SzBuceMj5HN1LKV1QqA==",
        "dependencies": {
          "Microsoft.Extensions.DependencyInjection.Abstractions": "8.0.0",
          "Microsoft.Extensions.Primitives": "8.0.0"
        }
      },
      "Microsoft.Extensions.Primitives": {
        "type": "Transitive",
        "resolved": "8.0.0",
        "contentHash": "bXJEZrW9ny8vjMF1JV253WeLhpEVzFo1lyaZu1vQ4ZxWUlVvknZ/+ftFgVheLubb4eZPSwwxBeqS1JkCOjxd8g=="
      },
      "Microsoft.Identity.Client": {
        "type": "Transitive",
        "resolved": "4.66.1",
        "contentHash": "mE+m3pZ7zSKocSubKXxwZcUrCzLflC86IdLxrVjS8tialy0b1L+aECBqRBC/ykcPlB4y7skg49TaTiA+O2UfDw==",
        "dependencies": {
          "Microsoft.IdentityModel.Abstractions": "6.35.0",
          "System.Diagnostics.DiagnosticSource": "6.0.1"
        }
      },
      "Microsoft.Identity.Client.Extensions.Msal": {
        "type": "Transitive",
        "resolved": "4.66.1",
        "contentHash": "osgt1J9Rve3LO7wXqpWoFx9UFjl0oeqoUMK/xEru7dvafQ28RgV1A17CoCGCCRSUbgDQ4Arg5FgGK2lQ3lXR4A==",
        "dependencies": {
          "Microsoft.Identity.Client": "4.66.1",
          "System.Security.Cryptography.ProtectedData": "4.5.0"
        }
      },
      "Microsoft.IdentityModel.Abstractions": {
        "type": "Transitive",
        "resolved": "6.35.0",
        "contentHash": "xuR8E4Rd96M41CnUSCiOJ2DBh+z+zQSmyrYHdYhD6K4fXBcQGVnRCFQ0efROUYpP+p0zC1BLKr0JRpVuujTZSg=="
      },
      "Microsoft.IdentityModel.JsonWebTokens": {
        "type": "Transitive",
        "resolved": "6.35.0",
        "contentHash": "9wxai3hKgZUb4/NjdRKfQd0QJvtXKDlvmGMYACbEC8DFaicMFCFhQFZq9ZET1kJLwZahf2lfY5Gtcpsx8zYzbg==",
        "dependencies": {
          "Microsoft.IdentityModel.Tokens": "6.35.0",
          "System.Text.Encoding": "4.3.0",
          "System.Text.Encodings.Web": "4.7.2",
          "System.Text.Json": "4.7.2"
        }
      },
      "Microsoft.IdentityModel.Logging": {
        "type": "Transitive",
        "resolved": "6.35.0",
        "contentHash": "jePrSfGAmqT81JDCNSY+fxVWoGuJKt9e6eJ+vT7+quVS55nWl//jGjUQn4eFtVKt4rt5dXaleZdHRB9J9AJZ7Q==",
        "dependencies": {
          "Microsoft.IdentityModel.Abstractions": "6.35.0"
        }
      },
      "Microsoft.IdentityModel.Protocols": {
        "type": "Transitive",
        "resolved": "6.35.0",
        "contentHash": "BPQhlDzdFvv1PzaUxNSk+VEPwezlDEVADIKmyxubw7IiELK18uJ06RQ9QKKkds30XI+gDu9n8j24XQ8w7fjWcg==",
        "dependencies": {
          "Microsoft.IdentityModel.Logging": "6.35.0",
          "Microsoft.IdentityModel.Tokens": "6.35.0"
        }
      },
      "Microsoft.IdentityModel.Protocols.OpenIdConnect": {
        "type": "Transitive",
        "resolved": "6.35.0",
        "contentHash": "LMtVqnECCCdSmyFoCOxIE5tXQqkOLrvGrL7OxHg41DIm1bpWtaCdGyVcTAfOQpJXvzND9zUKIN/lhngPkYR8vg==",
        "dependencies": {
          "Microsoft.IdentityModel.Protocols": "6.35.0",
          "System.IdentityModel.Tokens.Jwt": "6.35.0"
        }
      },
      "Microsoft.IdentityModel.Tokens": {
        "type": "Transitive",
        "resolved": "6.35.0",
        "contentHash": "RN7lvp7s3Boucg1NaNAbqDbxtlLj5Qeb+4uSS1TeK5FSBVM40P4DKaTKChT43sHyKfh7V0zkrMph6DdHvyA4bg==",
        "dependencies": {
          "Microsoft.CSharp": "4.5.0",
          "Microsoft.IdentityModel.Logging": "6.35.0",
          "System.Security.Cryptography.Cng": "4.5.0"
        }
      },
      "Microsoft.NETCore.Platforms": {
        "type": "Transitive",
        "resolved": "1.1.0",
        "contentHash": "kz0PEW2lhqygehI/d6XsPCQzD7ff7gUJaVGPVETX611eadGsA3A877GdSlU0LRVMCTH/+P3o2iDTak+S08V2+A=="
      },
      "Microsoft.NETCore.Targets": {
        "type": "Transitive",
        "resolved": "1.1.0",
        "contentHash": "aOZA3BWfz9RXjpzt0sRJJMjAscAUm3Hoa4UWAfceV9UTYxgwZ1lZt5nO2myFf+/jetYQo4uTP7zS8sJY67BBxg=="
      },
      "Microsoft.PowerBI.Api": {
        "type": "Transitive",
        "resolved": "4.22.0",
        "contentHash": "gyH4kcjtKxs8X3lH0qDywmJd6ZOiJxfY5JvDBfUY5TQNmOkT1spHMsUglohkYlQiaxzrwCw6il5UmWYkIFjxDg==",
        "dependencies": {
          "Microsoft.Rest.ClientRuntime": "2.3.24",
          "Newtonsoft.Json": "13.0.1",
          "System.Security.Cryptography.Cng": "4.7.0"
        }
      },
      "Microsoft.Rest.ClientRuntime": {
        "type": "Transitive",
        "resolved": "2.3.24",
        "contentHash": "hZH7XgM3eV2jFrnq7Yf0nBD4WVXQzDrer2gEY7HMNiwio2hwDsTHO6LWuueNQAfRpNp4W7mKxcXpwXUiuVIlYw==",
        "dependencies": {
          "Newtonsoft.Json": "10.0.3"
        }
      },
      "Microsoft.SqlServer.Server": {
        "type": "Transitive",
        "resolved": "1.0.0",
        "contentHash": "N4KeF3cpcm1PUHym1RmakkzfkEv3GRMyofVv40uXsQhCQeglr2OHNcUk2WOG51AKpGO8ynGpo9M/kFXSzghwug=="
      },
      "Newtonsoft.Json": {
        "type": "Transitive",
        "resolved": "13.0.3",
        "contentHash": "HrC5BXdl00IP9zeV+0Z848QWPAoCr9P3bDEZguI+gkLcBKAOxix/tLEAAHC+UvDNPv4a2d18lOReHMOagPa+zQ=="
      },
      "starkbank-ecdsa": {
        "type": "Transitive",
        "resolved": "1.3.3",
        "contentHash": "OblOaKb1enXn+dSp7tsx9yjwV+/BEKM9jFhshIkZTwCk7LuTFTp+wSon6rFzuPiIiTGtvVWQNUw2slHjGktJog=="
      },
      "System.Buffers": {
        "type": "Transitive",
        "resolved": "4.5.1",
        "contentHash": "Rw7ijyl1qqRS0YQD/WycNst8hUUMgrMH4FCn1nNm27M4VxchZ1js3fVjQaANHO5f3sN4isvP4a+Met9Y4YomAg=="
      },
      "System.ClientModel": {
        "type": "Transitive",
        "resolved": "1.1.0",
        "contentHash": "UocOlCkxLZrG2CKMAAImPcldJTxeesHnHGHwhJ0pNlZEvEXcWKuQvVOER2/NiOkJGRJk978SNdw3j6/7O9H1lg==",
        "dependencies": {
          "System.Memory.Data": "1.0.2",
          "System.Text.Json": "6.0.9"
        }
      },
      "System.Collections.Immutable": {
        "type": "Transitive",
        "resolved": "1.7.0",
        "contentHash": "RVSM6wZUo6L2y6P3vN6gjUtyJ2IF2RVtrepF3J7nrDKfFQd5u/SnSUFclchYQis8/k5scHy9E+fVeKVQLnnkzw=="
      },
      "System.Diagnostics.DiagnosticSource": {
        "type": "Transitive",
        "resolved": "6.0.1",
        "contentHash": "KiLYDu2k2J82Q9BJpWiuQqCkFjRBWVq4jDzKKWawVi9KWzyD0XG3cmfX0vqTQlL14Wi9EufJrbL0+KCLTbqWiQ==",
        "dependencies": {
          "System.Runtime.CompilerServices.Unsafe": "6.0.0"
        }
      },
      "System.Diagnostics.EventLog": {
        "type": "Transitive",
        "resolved": "8.0.1",
        "contentHash": "n1ZP7NM2Gkn/MgD8+eOT5MulMj6wfeQMNS2Pizvq5GHCZfjlFMXV2irQlQmJhwA2VABC57M0auudO89Iu2uRLg=="
      },
      "System.Formats.Asn1": {
        "type": "Transitive",
        "resolved": "8.0.1",
        "contentHash": "XqKba7Mm/koKSjKMfW82olQdmfbI5yqeoLV/tidRp7fbh5rmHAQ5raDI/7SU0swTzv+jgqtUGkzmFxuUg0it1A=="
      },
      "System.IdentityModel.Tokens.Jwt": {
        "type": "Transitive",
        "resolved": "6.35.0",
        "contentHash": "yxGIQd3BFK7F6S62/7RdZk3C/mfwyVxvh6ngd1VYMBmbJ1YZZA9+Ku6suylVtso0FjI0wbElpJ0d27CdsyLpBQ==",
        "dependencies": {
          "Microsoft.IdentityModel.JsonWebTokens": "6.35.0",
          "Microsoft.IdentityModel.Tokens": "6.35.0"
        }
      },
      "System.IO.Hashing": {
        "type": "Transitive",
        "resolved": "6.0.0",
        "contentHash": "Rfm2jYCaUeGysFEZjDe7j1R4x6Z6BzumS/vUT5a1AA/AWJuGX71PoGB0RmpyX3VmrGqVnAwtfMn39OHR8Y/5+g=="
      },
      "System.Memory": {
        "type": "Transitive",
        "resolved": "4.5.5",
        "contentHash": "XIWiDvKPXaTveaB7HVganDlOCRoj03l+jrwNvcge/t8vhGYKvqV+dMv6G4SAX2NoNmN0wZfVPTAlFwZcZvVOUw=="
      },
      "System.Memory.Data": {
        "type": "Transitive",
        "resolved": "6.0.0",
        "contentHash": "ntFHArH3I4Lpjf5m4DCXQHJuGwWPNVJPaAvM95Jy/u+2Yzt2ryiyIN04LAogkjP9DeRcEOiviAjQotfmPq/FrQ==",
        "dependencies": {
          "System.Text.Json": "6.0.0"
        }
      },
      "System.Numerics.Vectors": {
        "type": "Transitive",
        "resolved": "4.5.0",
        "contentHash": "QQTlPTl06J/iiDbJCiepZ4H//BVraReU4O4EoRw1U02H5TLUIT7xn3GnDp9AXPSlJUDyFs4uWjWafNX6WrAojQ=="
      },
      "System.Runtime": {
        "type": "Transitive",
        "resolved": "4.3.0",
        "contentHash": "JufQi0vPQ0xGnAczR13AUFglDyVYt4Kqnz1AZaiKZ5+GICq0/1MH/mO/eAJHt/mHW1zjKBJd7kV26SrxddAhiw==",
        "dependencies": {
          "Microsoft.NETCore.Platforms": "1.1.0",
          "Microsoft.NETCore.Targets": "1.1.0"
        }
      },
      "System.Runtime.Caching": {
        "type": "Transitive",
        "resolved": "6.0.0",
        "contentHash": "E0e03kUp5X2k+UAoVl6efmI7uU7JRBWi5EIdlQ7cr0NpBGjHG4fWII35PgsBY9T4fJQ8E4QPsL0rKksU9gcL5A==",
        "dependencies": {
          "System.Configuration.ConfigurationManager": "6.0.0"
        }
      },
      "System.Runtime.CompilerServices.Unsafe": {
        "type": "Transitive",
        "resolved": "6.0.0",
        "contentHash": "/iUeP3tq1S0XdNNoMz5C9twLSrM/TH+qElHkXWaPvuNOt+99G75NrV0OS2EqHx5wMN7popYjpc8oTjC1y16DLg=="
      },
      "System.Security.Cryptography.Cng": {
        "type": "Transitive",
        "resolved": "5.0.0",
        "contentHash": "jIMXsKn94T9JY7PvPq/tMfqa6GAaHpElRDpmG+SuL+D3+sTw2M8VhnibKnN8Tq+4JqbPJ/f+BwtLeDMEnzAvRg==",
        "dependencies": {
          "System.Formats.Asn1": "5.0.0"
        }
      },
      "System.Security.Cryptography.Pkcs": {
        "type": "Transitive",
        "resolved": "8.0.1",
        "contentHash": "CoCRHFym33aUSf/NtWSVSZa99dkd0Hm7OCZUxORBjRB16LNhIEOf8THPqzIYlvKM0nNDAPTRBa1FxEECrgaxxA=="
      },
      "System.Security.Cryptography.ProtectedData": {
        "type": "Transitive",
        "resolved": "8.0.0",
        "contentHash": "+TUFINV2q2ifyXauQXRwy4CiBhqvDEDZeVJU7qfxya4aRYOKzVBpN+4acx25VcPB9ywUN6C0n8drWl110PhZEg=="
      },
      "System.Security.Cryptography.Xml": {
        "type": "Transitive",
        "resolved": "8.0.2",
        "contentHash": "aDM/wm0ZGEZ6ZYJLzgqjp2FZdHbDHh6/OmpGfb7AdZ105zYmPn/83JRU2xLIbwgoNz9U1SLUTJN0v5th3qmvjA==",
        "dependencies": {
          "System.Security.Cryptography.Pkcs": "8.0.1"
        }
      },
      "System.Security.Principal.Windows": {
        "type": "Transitive",
        "resolved": "5.0.0",
        "contentHash": "t0MGLukB5WAVU9bO3MGzvlGnyJPgUlcwerXn1kzBRjwLKixT96XV0Uza41W49gVd8zEMFu9vQEFlv0IOrytICA=="
      },
      "System.Text.Encoding": {
        "type": "Transitive",
        "resolved": "4.3.0",
        "contentHash": "BiIg+KWaSDOITze6jGQynxg64naAPtqGHBwDrLaCtixsa5bKiR8dpPOHA7ge3C0JJQizJE+sfkz1wV+BAKAYZw==",
        "dependencies": {
          "Microsoft.NETCore.Platforms": "1.1.0",
          "Microsoft.NETCore.Targets": "1.1.0",
          "System.Runtime": "4.3.0"
        }
      },
      "System.Text.Encoding.CodePages": {
        "type": "Transitive",
        "resolved": "6.0.0",
        "contentHash": "ZFCILZuOvtKPauZ/j/swhvw68ZRi9ATCfvGbk1QfydmcXBkIWecWKn/250UH7rahZ5OoDBaiAudJtPvLwzw85A==",
        "dependencies": {
          "System.Runtime.CompilerServices.Unsafe": "6.0.0"
        }
      },
      "System.Text.Encodings.Web": {
        "type": "Transitive",
        "resolved": "6.0.0",
        "contentHash": "Vg8eB5Tawm1IFqj4TVK1czJX89rhFxJo9ELqc/Eiq0eXy13RK00eubyU6TJE6y+GQXjyV5gSfiewDUZjQgSE0w==",
        "dependencies": {
          "System.Runtime.CompilerServices.Unsafe": "6.0.0"
        }
      },
      "System.Text.Json": {
        "type": "Transitive",
        "resolved": "6.0.10",
        "contentHash": "NSB0kDipxn2ychp88NXWfFRFlmi1bst/xynOutbnpEfRCT9JZkZ7KOmF/I/hNKo2dILiMGnqblm+j1sggdLB9g==",
        "dependencies": {
          "System.Runtime.CompilerServices.Unsafe": "6.0.0",
          "System.Text.Encodings.Web": "6.0.0"
        }
      },
      "System.Threading.Tasks.Extensions": {
        "type": "Transitive",
        "resolved": "4.5.4",
        "contentHash": "zteT+G8xuGu6mS+mzDzYXbzS7rd3K6Fjb9RiZlYlJPam2/hU7JCBZBVEcywNuR+oZ1ncTvc/cq0faRr3P01OVg=="
      },
      "System.ValueTuple": {
        "type": "Transitive",
        "resolved": "4.5.0",
        "contentHash": "okurQJO6NRE/apDIP23ajJ0hpiNmJ+f0BwOlB/cSqTLQlw5upkf+5+96+iG2Jw40G1fCVCyPz/FhIABUjMR+RQ=="
      },
      "cosmos.blobservice": {
        "type": "Project",
        "dependencies": {
          "Azure.Identity": "[1.13.1, )",
          "Azure.Storage.Blobs": "[12.23.0, )",
          "Azure.Storage.Files.Shares": "[12.21.0, )",
          "Microsoft.Extensions.Caching.Abstractions": "[8.0.0, )",
          "Microsoft.Extensions.Configuration.Abstractions": "[8.0.0, )",
          "Microsoft.Extensions.Options": "[8.0.2, )"
        }
      },
      "cosmos.common": {
        "type": "Project",
        "dependencies": {
          "AspNetCore.Identity.CosmosDb": "[8.0.7, )",
          "Azure.Extensions.AspNetCore.Configuration.Secrets": "[1.3.2, )",
          "Azure.Identity": "[1.13.1, )",
<<<<<<< HEAD
          "Cosmos.BlobService": "[8.0.10.25, )",
=======
          "Cosmos.BlobService": "[8.0.10.29, )",
>>>>>>> 9df9a725
          "MailChimp.Net.V3": "[5.5.0, )",
          "Microsoft.AspNetCore.DataProtection.EntityFrameworkCore": "[8.0.10, )",
          "Microsoft.AspNetCore.Identity.EntityFrameworkCore": "[8.0.10, )",
          "Microsoft.AspNetCore.Identity.UI": "[8.0.10, )",
          "Microsoft.EntityFrameworkCore.SqlServer": "[8.0.10, )",
          "Microsoft.PowerBI.Api": "[4.22.0, )",
          "System.Formats.Asn1": "[8.0.1, )"
        }
      }
    }
  }
}<|MERGE_RESOLUTION|>--- conflicted
+++ resolved
@@ -779,11 +779,7 @@
           "AspNetCore.Identity.CosmosDb": "[8.0.7, )",
           "Azure.Extensions.AspNetCore.Configuration.Secrets": "[1.3.2, )",
           "Azure.Identity": "[1.13.1, )",
-<<<<<<< HEAD
-          "Cosmos.BlobService": "[8.0.10.25, )",
-=======
           "Cosmos.BlobService": "[8.0.10.29, )",
->>>>>>> 9df9a725
           "MailChimp.Net.V3": "[5.5.0, )",
           "Microsoft.AspNetCore.DataProtection.EntityFrameworkCore": "[8.0.10, )",
           "Microsoft.AspNetCore.Identity.EntityFrameworkCore": "[8.0.10, )",
