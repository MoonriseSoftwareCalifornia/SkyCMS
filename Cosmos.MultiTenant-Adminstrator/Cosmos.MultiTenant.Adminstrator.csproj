<Project Sdk="Microsoft.NET.Sdk.Web">

  <PropertyGroup>
    <TargetFramework>net9.0</TargetFramework>
    <Nullable>enable</Nullable>
    <ImplicitUsings>enable</ImplicitUsings>
    <UserSecretsId>aspnet-Cosmos.MultiTenant_Adminstrator-864d2238-19da-4792-936c-d1f0fa4faa26</UserSecretsId>
    <RootNamespace>Cosmos.MultiTenant_Adminstrator</RootNamespace>
    <RuntimeIdentifiers>linux-x64</RuntimeIdentifiers>
    <ContainerRuntimeIdentifier>linux-x64</ContainerRuntimeIdentifier>
    <EnableSdkContainerDebugging>True</EnableSdkContainerDebugging>
    <ContainerBaseImage>mcr.microsoft.com/dotnet/aspnet:9.0</ContainerBaseImage>
<<<<<<< HEAD
    <Version>9.0.8.12</Version>
=======
    <Version>9.0.8.11</Version>
    <DockerDefaultTargetOS>Linux</DockerDefaultTargetOS>
>>>>>>> d06bc76e
  </PropertyGroup>

  <ItemGroup>
    <Content Remove="stylecop.json" />
  </ItemGroup>

  <ItemGroup>
    <AdditionalFiles Include="stylecop.json" />
  </ItemGroup>

  <ItemGroup>
    <PackageReference Include="Microsoft.AspNetCore.Authentication.JwtBearer" Version="9.0.4" NoWarn="NU1605" />
    <PackageReference Include="Microsoft.AspNetCore.Authentication.OpenIdConnect" Version="9.0.4" NoWarn="NU1605" />
    <PackageReference Include="Microsoft.EntityFrameworkCore" Version="9.0.4" />
    <PackageReference Include="Microsoft.EntityFrameworkCore.Cosmos" Version="9.0.4" />
    <PackageReference Include="Microsoft.EntityFrameworkCore.Tools" Version="9.0.4">
      <PrivateAssets>all</PrivateAssets>
      <IncludeAssets>runtime; build; native; contentfiles; analyzers; buildtransitive</IncludeAssets>
    </PackageReference>
<<<<<<< HEAD
    <PackageReference Include="Microsoft.Identity.Web" Version="3.8.4" />
    <PackageReference Include="Microsoft.Identity.Web.MicrosoftGraph" Version="3.8.4" />
    <PackageReference Include="Microsoft.Identity.Web.UI" Version="3.8.4" />
    <PackageReference Include="Microsoft.Identity.Web.DownstreamApi" Version="3.8.4" />
=======
    <PackageReference Include="Microsoft.Identity.Web" Version="3.8.3" />
    <PackageReference Include="Microsoft.Identity.Web.MicrosoftGraph" Version="3.8.3" />
    <PackageReference Include="Microsoft.Identity.Web.UI" Version="3.8.3" />
    <PackageReference Include="Microsoft.Identity.Web.DownstreamApi" Version="3.8.3" />
    <PackageReference Include="Microsoft.VisualStudio.Azure.Containers.Tools.Targets" Version="1.21.0" />
>>>>>>> d06bc76e
    <PackageReference Include="Microsoft.VisualStudio.Web.CodeGeneration.Design" Version="9.0.0" />
    <PackageReference Include="System.Private.Uri" Version="4.3.2" />
  </ItemGroup>

  <ItemGroup>
    <ContainerPort Include="8081" />
  </ItemGroup>

  <ItemGroup>
    <ProjectReference Include="..\Common\Cosmos.Common.csproj" />
    <ProjectReference Include="..\Cosmos.ConnectionStrings\Cosmos.DynamicConfig.csproj" />
  </ItemGroup>

</Project><|MERGE_RESOLUTION|>--- conflicted
+++ resolved
@@ -10,12 +10,7 @@
     <ContainerRuntimeIdentifier>linux-x64</ContainerRuntimeIdentifier>
     <EnableSdkContainerDebugging>True</EnableSdkContainerDebugging>
     <ContainerBaseImage>mcr.microsoft.com/dotnet/aspnet:9.0</ContainerBaseImage>
-<<<<<<< HEAD
-    <Version>9.0.8.12</Version>
-=======
     <Version>9.0.8.11</Version>
-    <DockerDefaultTargetOS>Linux</DockerDefaultTargetOS>
->>>>>>> d06bc76e
   </PropertyGroup>
 
   <ItemGroup>
@@ -35,18 +30,10 @@
       <PrivateAssets>all</PrivateAssets>
       <IncludeAssets>runtime; build; native; contentfiles; analyzers; buildtransitive</IncludeAssets>
     </PackageReference>
-<<<<<<< HEAD
-    <PackageReference Include="Microsoft.Identity.Web" Version="3.8.4" />
-    <PackageReference Include="Microsoft.Identity.Web.MicrosoftGraph" Version="3.8.4" />
-    <PackageReference Include="Microsoft.Identity.Web.UI" Version="3.8.4" />
-    <PackageReference Include="Microsoft.Identity.Web.DownstreamApi" Version="3.8.4" />
-=======
     <PackageReference Include="Microsoft.Identity.Web" Version="3.8.3" />
     <PackageReference Include="Microsoft.Identity.Web.MicrosoftGraph" Version="3.8.3" />
     <PackageReference Include="Microsoft.Identity.Web.UI" Version="3.8.3" />
     <PackageReference Include="Microsoft.Identity.Web.DownstreamApi" Version="3.8.3" />
-    <PackageReference Include="Microsoft.VisualStudio.Azure.Containers.Tools.Targets" Version="1.21.0" />
->>>>>>> d06bc76e
     <PackageReference Include="Microsoft.VisualStudio.Web.CodeGeneration.Design" Version="9.0.0" />
     <PackageReference Include="System.Private.Uri" Version="4.3.2" />
   </ItemGroup>
